name: Build and Deploy to GitHub Pages

on:
  push:
    branches: [main]
  workflow_dispatch:

permissions:
  contents: write
  pages: write
  id-token: write

jobs:
  build-and-deploy:
    runs-on: ubuntu-latest
    steps:
      - name: Checkout repository
        uses: actions/checkout@v4

      - name: Setup Node.js
        uses: actions/setup-node@v4
        with:
          node-version: '20'
          cache: 'npm'

      - name: Install dependencies
        run: npm ci

<<<<<<< HEAD
      - name: Compile microquizzes
        run: npm run compile:microquizzes

      - name: Validate content
        run: npm run validate

      - name: Ensure clean working tree
        run: git diff --exit-code
=======
      - name: Run tests
        run: npm test --if-present
>>>>>>> 3c31ce9c

      - name: Build
        run: npm run build --if-present

      - name: Deploy to GitHub Pages
        uses: peaceiris/actions-gh-pages@v4
        with:
          github_token: ${{ secrets.GITHUB_TOKEN }}
          publish_dir: ./dist
          publish_branch: gh-pages
          user_name: 'github-actions[bot]'
          user_email: 'github-actions[bot]@users.noreply.github.com'<|MERGE_RESOLUTION|>--- conflicted
+++ resolved
@@ -26,7 +26,6 @@
       - name: Install dependencies
         run: npm ci
 
-<<<<<<< HEAD
       - name: Compile microquizzes
         run: npm run compile:microquizzes
 
@@ -35,10 +34,8 @@
 
       - name: Ensure clean working tree
         run: git diff --exit-code
-=======
       - name: Run tests
         run: npm test --if-present
->>>>>>> 3c31ce9c
 
       - name: Build
         run: npm run build --if-present
